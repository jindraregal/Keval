--- conflicted
+++ resolved
@@ -9,10 +9,6 @@
     COMMA,
 }
 
-<<<<<<< HEAD
-private fun shouldAutoMul(tokenType: TokenType): Boolean =
-    tokenType == TokenType.OPERAND || tokenType == TokenType.RPAREN
-=======
 private fun shouldAssumeMul(tokenType: TokenType): Boolean =
     tokenType == TokenType.OPERAND || tokenType == TokenType.RPAREN
 
@@ -43,7 +39,6 @@
     }
     return ret
 }
->>>>>>> facb356f
 
 /**
  * Checks if a string is numeric or not
@@ -62,11 +57,7 @@
  * @receiver is the string to check
  * @return true if the string is a valid operator, false otherwise
  */
-<<<<<<< HEAD
-internal fun String.isOperator(): Boolean = this in Operator.symbols() && this !in "()"
-=======
 internal fun String.isKevalOperator(symbolsSet: Set<String>): Boolean = this in symbolsSet
->>>>>>> facb356f
 
 /**
  * Tokenizes a mathematical expression
@@ -75,36 +66,6 @@
  * @return the list of tokens
  * @throws KevalInvalidOperatorException if the expression contains an invalid operator
  */
-<<<<<<< HEAD
-internal fun String.tokenize(): List<String> {
-    val symbols = Operator.symbols()
-    val sanitized = this.replace("\\s".toRegex(), "")
-    val tokens = sanitized.split("(?<=[$symbols])|(?=[$symbols])".toRegex())
-    val tokensToString = tokens.joinToString("")
-
-    var currentPos = 0
-    var prevToken = TokenType.FIRST
-    val ret = mutableListOf<String>()
-    tokens.filter { it.isNotEmpty() }.forEach { token ->
-        prevToken = when {
-            token.isNumeric() -> {
-                if (shouldAutoMul(prevToken))
-                    ret.add("*")
-                TokenType.OPERAND
-            }
-            token.isOperator() -> TokenType.OPERATOR
-            token == "(" -> {
-                if (shouldAutoMul(prevToken))
-                    ret.add("*")
-                TokenType.LPAREN
-            }
-            token == ")" -> TokenType.RPAREN
-            else -> throw KevalInvalidOperatorException(token, tokensToString, currentPos)
-        }
-        ret.add(token)
-        currentPos += token.length
-    }
-=======
 internal fun String.tokenize(symbolsSet: Set<String>): List<String> {
     val limits = """ |[^a-zA-Z0-9._]|,|\(|\)"""
     val tokens = this
@@ -113,7 +74,6 @@
         .map { it.replace("\\s".toRegex(), "") } // sanitizing
 
     val tokensToString = tokens.joinToString("")
->>>>>>> facb356f
 
     return tokens.assumeMul(symbolsSet, tokensToString)
 }