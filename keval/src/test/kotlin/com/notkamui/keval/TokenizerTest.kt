package com.notkamui.keval

import kotlin.test.Test
import kotlin.test.assertEquals
import kotlin.test.assertTrue

/**
 * Tests on the Tokenizer
 */
class TokenizerTest {

    /**
     * Tests for String.tokenize()
     */
    @Test
    fun parseString() {
<<<<<<< HEAD
        val tokens = "((34+8)/3)+3.3*(5+2)%2^6".tokenize()
=======
        val operators = KevalDSL.DEFAULT_RESOURCES
        val tokens = "((34+8)/3)+3.3*(5+2)%2^6".tokenize(operators.keys)
>>>>>>> facb356f
        assertEquals(
            listOf(
                "(",
                "(",
                "34",
                "+",
                "8",
                ")",
                "/",
                "3",
                ")",
                "+",
                "3.3",
                "*",
                "(",
                "5",
                "+",
                "2",
                ")",
                "%",
                "2",
                "^",
                "6"
            ),
            tokens
        )

        val tokens2 = "(3+4 ) (2-5) ".tokenize() // check auto mul
        assertEquals(
            listOf("(", "3", "+", "4", ")", "*", "(", "2", "-", "5", ")"),
            tokens2
        )

        assertTrue {
            try {
                "(37+4)a+5".tokenize()
                false
            } catch (e: KevalInvalidOperatorException) {
                e.invalidOperator == "a" && e.position == 6 && e.expression == "(37+4)a+5"
            }
        }
    }
}<|MERGE_RESOLUTION|>--- conflicted
+++ resolved
@@ -14,12 +14,8 @@
      */
     @Test
     fun parseString() {
-<<<<<<< HEAD
-        val tokens = "((34+8)/3)+3.3*(5+2)%2^6".tokenize()
-=======
         val operators = KevalDSL.DEFAULT_RESOURCES
         val tokens = "((34+8)/3)+3.3*(5+2)%2^6".tokenize(operators.keys)
->>>>>>> facb356f
         assertEquals(
             listOf(
                 "(",
@@ -47,7 +43,7 @@
             tokens
         )
 
-        val tokens2 = "(3+4 ) (2-5) ".tokenize() // check auto mul
+        val tokens2 = "(3+4 ) (2-5) ".tokenize(operators.keys) // check auto mul
         assertEquals(
             listOf("(", "3", "+", "4", ")", "*", "(", "2", "-", "5", ")"),
             tokens2
@@ -55,7 +51,7 @@
 
         assertTrue {
             try {
-                "(37+4)a+5".tokenize()
+                "(37+4)a+5".tokenize(operators.keys)
                 false
             } catch (e: KevalInvalidOperatorException) {
                 e.invalidOperator == "a" && e.position == 6 && e.expression == "(37+4)a+5"
